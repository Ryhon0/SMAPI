--- conflicted
+++ resolved
@@ -186,19 +186,6 @@
         /****
         ** Intercepted methods & events
         ****/
-<<<<<<< HEAD
-=======
-        /// <summary>The method called during game launch after configuring XNA or MonoGame. The game window hasn't been opened by this point.</summary>
-        protected override void Initialize()
-        {
-            this.PreviouslyPressedButtons = new Buttons[4][];
-            for (var i = 0; i < 4; ++i)
-                this.PreviouslyPressedButtons[i] = new Buttons[0];
-
-            base.Initialize();
-            GameEvents.InvokeInitialize(this.Monitor);
-        }
-
         /// <summary>Constructor a content manager to read XNB files.</summary>
         /// <param name="serviceProvider">The service provider to use to locate services.</param>
         /// <param name="rootDirectory">The root directory to search for content.</param>
@@ -207,14 +194,6 @@
             return new SContentManager(this.Content.ServiceProvider, this.Content.RootDirectory, this.Monitor);
         }
 
-        /// <summary>The method called before XNA or MonoGame loads or reloads graphics resources.</summary>
-        protected override void LoadContent()
-        {
-            base.LoadContent();
-            GameEvents.InvokeLoadContent(this.Monitor);
-        }
-
->>>>>>> 780c3335
         /// <summary>The method called when the game is updating its state. This happens roughly 60 times per second.</summary>
         /// <param name="gameTime">A snapshot of the game timing state.</param>
         protected override void Update(GameTime gameTime)
